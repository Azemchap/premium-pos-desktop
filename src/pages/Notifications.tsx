// src/pages/Notifications.tsx - World-class Notification Center
import {
  AlertDialog,
  AlertDialogAction,
  AlertDialogCancel,
  AlertDialogContent,
  AlertDialogDescription,
  AlertDialogFooter,
  AlertDialogHeader,
  AlertDialogTitle,
} from "@/components/ui/alert-dialog";
import { Badge } from "@/components/ui/badge";
import { Button } from "@/components/ui/button";
import { Card, CardContent } from "@/components/ui/card";
import {
  Select,
  SelectContent,
  SelectItem,
  SelectTrigger,
  SelectValue,
} from "@/components/ui/select";
import { Skeleton } from "@/components/ui/skeleton";
import { useAuthStore } from "@/store/authStore";
import { invoke } from "@tauri-apps/api/core";
import { formatDistance } from "date-fns";
import {
  AlertTriangle,
  Bell,
  BellOff,
  CheckCheck,
<<<<<<< HEAD
=======
  Clock,
  Trash2,
  AlertTriangle,
  Info,
>>>>>>> a9103a46
  CheckCircle,
  DollarSign,
  Info,
  Mail,
  Package,
  Trash2,
  XCircle
} from "lucide-react";
import { useEffect, useState } from "react";
import { toast } from "sonner";

interface Notification {
  id: number;
  notification_type: string;
  title: string;
  message: string;
  severity: string;
  is_read: boolean;
  user_id?: number;
  reference_id?: number;
  reference_type?: string;
  created_at: string;
}

interface NotificationStats {
  total: number;
  unread: number;
  low_stock: number;
  system: number;
}

export default function Notifications() {
  const { user } = useAuthStore();
  const [notifications, setNotifications] = useState<Notification[]>([]);
  const [stats, setStats] = useState<NotificationStats | null>(null);
  const [loading, setLoading] = useState(true);
  const [filterType, setFilterType] = useState("all");
  const [filterRead, setFilterRead] = useState("all");
  const [deleteId, setDeleteId] = useState<number | null>(null);

  const loadNotifications = async () => {
    try {
      setLoading(true);
      const [notifs, statsData] = await Promise.all([
        invoke<Notification[]>("get_notifications", {
          userId: user?.id,
          isRead: filterRead === "all" ? undefined : filterRead === "unread" ? false : true,
          notificationType: filterType !== "all" ? filterType : undefined,
          limit: 100,
        }),
        invoke<NotificationStats>("get_notification_stats", {
          userId: user?.id,
        }),
      ]);

      setNotifications(notifs);
      setStats(statsData);
    } catch (error) {
      console.error("Failed to load notifications:", error);
      toast.error("❌ Failed to load notifications");
    } finally {
      setLoading(false);
    }
  };

  const markAsRead = async (id: number) => {
    try {
      await invoke("mark_notification_read", { notificationId: id });
      toast.success("✅ Marked as read");
      loadNotifications();
    } catch (error) {
      console.error("Failed to mark as read:", error);
      toast.error("❌ Failed to mark as read");
    }
  };

  const markAllAsRead = async () => {
    try {
      await invoke("mark_all_notifications_read", { userId: user?.id });
      toast.success("✅ All notifications marked as read");
      loadNotifications();
    } catch (error) {
      console.error("Failed to mark all as read:", error);
      toast.error("❌ Failed to mark all as read");
    }
  };

  const deleteNotification = async () => {
    if (!deleteId) return;

    try {
      await invoke("delete_notification", { notificationId: deleteId });
      toast.success("🗑️ Notification deleted");
      setDeleteId(null);
      loadNotifications();
    } catch (error) {
      console.error("Failed to delete notification:", error);
      toast.error("❌ Failed to delete notification");
    }
  };

  const checkLowStock = async () => {
    try {
      // Show loading state
      const loadingToast = toast.loading("🔍 Checking inventory...");
      
      const count = await invoke<number>("check_low_stock_alerts");
      
      // Dismiss loading toast
      toast.dismiss(loadingToast);
      
      if (count > 0) {
        toast.success(`✅ Found ${count} new low stock alert(s)`, {
          description: "Only new items were added to avoid duplicates"
        });
        loadNotifications();
      } else {
        toast.info("✨ No new low stock items", {
          description: "All low stock items already have alerts"
        });
      }
    } catch (error) {
      console.error("Failed to check low stock:", error);
      toast.error("❌ Failed to check low stock");
    }
  };

  const clearAllNotifications = async () => {
    if (!confirm("Are you sure you want to delete all notifications? This action cannot be undone.")) {
      return;
    }
    
    try {
      const loadingToast = toast.loading("🗑️ Clearing notifications...");
      
      // Delete all notifications
      await Promise.all(
        notifications.map((notification) =>
          invoke("delete_notification", { notificationId: notification.id })
        )
      );
      
      toast.dismiss(loadingToast);
      toast.success("✅ All notifications cleared", {
        description: "You'll see new notifications when you check low stock again"
      });
      
      // Clear local state immediately
      setNotifications([]);
      setStats({ total: 0, unread: 0, low_stock: 0, system: 0 });
    } catch (error) {
      console.error("Failed to clear all notifications:", error);
      toast.error("❌ Failed to clear notifications");
    }
  };

  useEffect(() => {
    loadNotifications();
    
    // Auto-check low stock every 5 minutes
    const interval = setInterval(checkLowStock, 300000);
    return () => clearInterval(interval);
  }, [filterType, filterRead]);

  const getNotificationIcon = (type: string) => {
    switch (type) {
      case "low_stock":
        return <Package className="w-5 h-5" />;
      case "payment":
      case "invoice":
        return <DollarSign className="w-5 h-5" />;
      case "email":
        return <Mail className="w-5 h-5" />;
      case "system":
        return <Info className="w-5 h-5" />;
      default:
        return <Bell className="w-5 h-5" />;
    }
  };

  const getSeverityColor = (severity: string) => {
    switch (severity) {
      case "error":
        return "border-l-4 border-red-500 bg-red-50/80 dark:bg-red-950/50 hover:bg-red-100 dark:hover:bg-red-950";
      case "warning":
        return "border-l-4 border-yellow-500 bg-yellow-50/80 dark:bg-yellow-950/50 hover:bg-yellow-100 dark:hover:bg-yellow-950";
      case "success":
        return "border-l-4 border-green-500 bg-green-50/80 dark:bg-green-950/50 hover:bg-green-100 dark:hover:bg-green-950";
      default:
        return "border-l-4 border-blue-500 bg-blue-50/80 dark:bg-blue-950/50 hover:bg-blue-100 dark:hover:bg-blue-950";
    }
  };

  const getSeverityIcon = (severity: string) => {
    switch (severity) {
      case "error":
        return <XCircle className="w-4 h-4 text-red-600 dark:text-red-400" />;
      case "warning":
        return <AlertTriangle className="w-4 h-4 text-yellow-600 dark:text-yellow-400" />;
      case "success":
        return <CheckCircle className="w-4 h-4 text-green-600 dark:text-green-400" />;
      default:
        return <Info className="w-4 h-4 text-blue-600 dark:text-blue-400" />;
    }
  };

  const getIconColor = (type: string, severity: string) => {
    // Color coding for light mode visibility
    switch (severity) {
      case "error":
        return "text-red-600 dark:text-red-400";
      case "warning":
        return "text-yellow-600 dark:text-yellow-400";
      case "success":
        return "text-green-600 dark:text-green-400";
      default:
        return "text-blue-600 dark:text-blue-400";
    }
  };

  return (
    <div className="space-y-6">
      <div className="flex items-center justify-between">
        <div>
          <h1 className="text-3xl font-bold">Notifications</h1>
          <p className="text-muted-foreground mt-1">
            Stay updated with alerts and system messages
          </p>
        </div>
        <div className="flex items-center gap-2">
          <Button variant="outline" onClick={checkLowStock} size="sm">
            <Package className="w-4 h-4 mr-2" />
            Check Low Stock
          </Button>
          {stats && stats.unread > 0 && (
            <Button onClick={markAllAsRead} size="sm">
              <CheckCheck className="w-4 h-4 mr-2" />
              Mark All Read ({stats.unread})
            </Button>
          )}
          {notifications.length > 0 && (
            <Button onClick={clearAllNotifications} variant="destructive" size="sm">
              <Trash2 className="w-4 h-4 mr-2" />
              Clear All
            </Button>
          )}
        </div>
      </div>

      {/* Enhanced Stats with better light mode styling */}
      {stats && (
        <div className="grid grid-cols-1 md:grid-cols-4 gap-4 md:gap-6">
          <Card className="border-2 hover:shadow-lg transition-shadow">
            <CardContent className="p-6">
              <div className="flex items-center justify-between">
                <div>
                  <p className="text-sm font-medium text-muted-foreground">Total</p>
                  <p className="text-3xl font-bold text-gray-900 dark:text-white">{stats.total}</p>
                </div>
                <div className="p-3 rounded-xl bg-blue-100 dark:bg-blue-900/30">
                  <Bell className="w-7 h-7 text-blue-600 dark:text-blue-400" />
                </div>
              </div>
            </CardContent>
          </Card>

          <Card className="border-2 hover:shadow-lg transition-shadow border-red-200 dark:border-red-900">
            <CardContent className="p-6">
              <div className="flex items-center justify-between">
                <div>
                  <p className="text-sm font-medium text-muted-foreground">Unread</p>
                  <p className="text-3xl font-bold text-red-600 dark:text-red-400">{stats.unread}</p>
                </div>
                <div className="p-3 rounded-xl bg-red-100 dark:bg-red-900/30">
                  <BellOff className="w-7 h-7 text-red-600 dark:text-red-400" />
                </div>
              </div>
            </CardContent>
          </Card>

          <Card className="border-2 hover:shadow-lg transition-shadow border-yellow-200 dark:border-yellow-900">
            <CardContent className="p-6">
              <div className="flex items-center justify-between">
                <div>
                  <p className="text-sm font-medium text-muted-foreground">Low Stock</p>
                  <p className="text-3xl font-bold text-yellow-600 dark:text-yellow-400">{stats.low_stock}</p>
                </div>
                <div className="p-3 rounded-xl bg-yellow-100 dark:bg-yellow-900/30">
                  <Package className="w-7 h-7 text-yellow-600 dark:text-yellow-400" />
                </div>
              </div>
            </CardContent>
          </Card>

          <Card className="border-2 hover:shadow-lg transition-shadow">
            <CardContent className="p-6">
              <div className="flex items-center justify-between">
                <div>
                  <p className="text-sm font-medium text-muted-foreground">System</p>
                  <p className="text-3xl font-bold text-blue-600 dark:text-blue-400">{stats.system}</p>
                </div>
                <div className="p-3 rounded-xl bg-blue-100 dark:bg-blue-900/30">
                  <Info className="w-7 h-7 text-blue-600 dark:text-blue-400" />
                </div>
              </div>
            </CardContent>
          </Card>
        </div>
      )}

      {/* Filters - Enhanced */}
      <Card className="bg-gradient-to-r from-blue-50/50 to-purple-50/50 dark:from-blue-950/20 dark:to-purple-950/20">
        <CardContent className="p-4 md:p-6">
          <div className="grid grid-cols-1 md:grid-cols-2 gap-4">
            <div className="space-y-2">
              <label className="text-sm font-medium text-gray-900 dark:text-gray-100">Filter by Type</label>
              <Select value={filterType} onValueChange={setFilterType}>
                <SelectTrigger className="bg-white dark:bg-gray-950">
                  <SelectValue />
                </SelectTrigger>
                <SelectContent>
                  <SelectItem value="all">All Types</SelectItem>
                  <SelectItem value="low_stock">📦 Low Stock</SelectItem>
                  <SelectItem value="system">⚙️ System</SelectItem>
                  <SelectItem value="payment">💳 Payment</SelectItem>
                  <SelectItem value="invoice">📄 Invoice</SelectItem>
                  <SelectItem value="email">📧 Email</SelectItem>
                </SelectContent>
              </Select>
            </div>

            <div className="space-y-2">
              <label className="text-sm font-medium text-gray-900 dark:text-gray-100">Filter by Status</label>
              <Select value={filterRead} onValueChange={setFilterRead}>
                <SelectTrigger className="bg-white dark:bg-gray-950">
                  <SelectValue />
                </SelectTrigger>
                <SelectContent>
                  <SelectItem value="all">All Notifications</SelectItem>
                  <SelectItem value="unread">🔴 Unread Only</SelectItem>
                  <SelectItem value="read">✅ Read Only</SelectItem>
                </SelectContent>
              </Select>
            </div>
          </div>
        </CardContent>
      </Card>

      {/* Notifications List */}
      <div className="space-y-3">
        {loading ? (
          Array.from({ length: 5 }).map((_, i) => (
            <Skeleton key={i} className="h-24 w-full" />
          ))
        ) : notifications.length === 0 ? (
          <Card className="border-2 border-dashed">
            <CardContent className="text-center py-16">
              <div className="w-20 h-20 mx-auto mb-6 rounded-full bg-gradient-to-br from-blue-100 to-purple-100 dark:from-blue-900/30 dark:to-purple-900/30 flex items-center justify-center">
                <Bell className="w-10 h-10 text-blue-600 dark:text-blue-400" />
              </div>
              <h3 className="text-xl font-bold mb-2 text-gray-900 dark:text-white">
                You're all caught up! 🎉
              </h3>
              <p className="text-muted-foreground mb-6">
                No notifications to display. Check back later for updates.
              </p>
              <Button
                variant="outline"
                onClick={checkLowStock}
                className="shadow-sm"
              >
                <Package className="w-4 h-4 mr-2" />
                Check Low Stock Now
              </Button>
            </CardContent>
          </Card>
        ) : (
          notifications.map((notification) => (
            <Card
              key={notification.id}
              className={`${getSeverityColor(notification.severity)} ${
                !notification.is_read 
                  ? "shadow-md border-2" 
                  : "opacity-80 hover:opacity-100"
              } transition-all duration-200`}
            >
              <CardContent className="p-4">
                <div className="flex items-start justify-between gap-4">
                  <div className="flex items-start space-x-3 flex-1 min-w-0">
                    <div className={`mt-1 p-2 rounded-lg ${
                      notification.severity === 'error' 
                        ? 'bg-red-200 dark:bg-red-900/40' 
                        : notification.severity === 'warning'
                        ? 'bg-yellow-200 dark:bg-yellow-900/40'
                        : notification.severity === 'success'
                        ? 'bg-green-200 dark:bg-green-900/40'
                        : 'bg-blue-200 dark:bg-blue-900/40'
                    }`}>
                      <div className={getIconColor(notification.notification_type, notification.severity)}>
                        {getNotificationIcon(notification.notification_type)}
                      </div>
                    </div>
                    <div className="flex-1 min-w-0">
                      <div className="flex items-center gap-2 mb-1 flex-wrap">
                        <h3 className="font-semibold text-gray-900 dark:text-white">
                          {notification.title}
                        </h3>
                        {getSeverityIcon(notification.severity)}
                        {!notification.is_read && (
                          <Badge variant="destructive" className="text-xs animate-pulse">
                            New
                          </Badge>
                        )}
                      </div>
                      <p className="text-sm text-gray-700 dark:text-gray-300 mb-2 leading-relaxed">
                        {notification.message}
                      </p>
                      <div className="flex items-center gap-3 flex-wrap">
                        <span className="text-xs text-gray-600 dark:text-gray-400 flex items-center gap-1">
                          <Clock className="w-3 h-3" />
                          {formatDistance(new Date(notification.created_at), new Date(), {
                            addSuffix: true,
                          })}
                        </span>
                        <Badge variant="outline" className="text-xs capitalize bg-white/50 dark:bg-gray-900/50">
                          {notification.notification_type.replace('_', ' ')}
                        </Badge>
                      </div>
                    </div>
                  </div>
                  <div className="flex items-center gap-1 shrink-0">
                    {!notification.is_read && (
                      <Button
                        variant="ghost"
                        size="sm"
                        onClick={() => markAsRead(notification.id)}
                        title="Mark as read"
                        className="hover:bg-green-100 dark:hover:bg-green-900/30"
                      >
                        <CheckCheck className="w-4 h-4 text-green-600 dark:text-green-400" />
                      </Button>
                    )}
                    <Button
                      variant="ghost"
                      size="sm"
                      onClick={() => setDeleteId(notification.id)}
                      title="Delete notification"
                      className="hover:bg-red-100 dark:hover:bg-red-900/30"
                    >
                      <Trash2 className="w-4 h-4 text-red-600 dark:text-red-400" />
                    </Button>
                  </div>
                </div>
              </CardContent>
            </Card>
          ))
        )}
      </div>

      {/* Delete Confirmation Dialog */}
      <AlertDialog open={deleteId !== null} onOpenChange={() => setDeleteId(null)}>
        <AlertDialogContent>
          <AlertDialogHeader>
            <AlertDialogTitle>Delete Notification?</AlertDialogTitle>
            <AlertDialogDescription>
              This notification will be permanently deleted. This action cannot be undone.
            </AlertDialogDescription>
          </AlertDialogHeader>
          <AlertDialogFooter>
            <AlertDialogCancel>Cancel</AlertDialogCancel>
            <AlertDialogAction onClick={deleteNotification}>Delete</AlertDialogAction>
          </AlertDialogFooter>
        </AlertDialogContent>
      </AlertDialog>
    </div>
  );
}<|MERGE_RESOLUTION|>--- conflicted
+++ resolved
@@ -28,13 +28,10 @@
   Bell,
   BellOff,
   CheckCheck,
-<<<<<<< HEAD
-=======
   Clock,
   Trash2,
   AlertTriangle,
   Info,
->>>>>>> a9103a46
   CheckCircle,
   DollarSign,
   Info,
