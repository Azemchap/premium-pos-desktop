--- conflicted
+++ resolved
@@ -103,12 +103,8 @@
   { name: "Home", href: "/", icon: Home },
   { name: "New Sale", href: "/sales", icon: ShoppingCart },
   { name: "Sales Records", href: "/sales-records", icon: Receipt },
-<<<<<<< HEAD
-  { name: "Customers", href: "/customers", icon: Users },
-=======
   { name: "Returns", href: "/returns", icon: PackageX },
   { name: "Inventory", href: "/inventory", icon: Database },
->>>>>>> d49c6e3d
 ];
 
 // Products group
